[workspace]
members = [
    "bin/reth/",
    "crates/blockchain-tree/",
    "crates/cli/runner/",
    "crates/config/",
    "crates/consensus/auto-seal/",
    "crates/consensus/beacon/",
    "crates/ethereum/consensus/",
    "crates/consensus/common/",
    "crates/consensus/consensus/",
    "crates/ethereum-forks/",
    "crates/e2e-test-utils/",
    "crates/etl/",
    "crates/evm/",
    "crates/ethereum/evm",
    "crates/exex/",
    "crates/interfaces/",
    "crates/metrics/",
    "crates/metrics/metrics-derive/",
    "crates/net/common/",
    "crates/net/discv4/",
    "crates/net/discv5/",
    "crates/net/dns/",
    "crates/net/downloaders/",
    "crates/net/ecies/",
    "crates/net/eth-wire/",
    "crates/net/eth-wire-types",
    "crates/net/nat/",
    "crates/net/network/",
    "crates/net/network-api/",
    "crates/net/types/",
    "crates/payload/basic/",
    "crates/payload/builder/",
    "crates/payload/ethereum/",
    "crates/payload/validator/",
    "crates/primitives/",
    "crates/prune/",
    "crates/revm/",
    "crates/node/events/",
    "crates/rpc/ipc/",
    "crates/rpc/rpc/",
    "crates/rpc/rpc-api/",
    "crates/rpc/rpc-builder/",
    "crates/rpc/rpc-engine-api/",
    "crates/rpc/rpc-testing-util/",
    "crates/rpc/rpc-types/",
    "crates/rpc/rpc-types-compat/",
    "crates/rpc/rpc-layer",
    "crates/engine-primitives/",
    "crates/ethereum/engine-primitives/",
    "crates/ethereum/node",
    "crates/node/builder/",
    "crates/optimism/consensus",
    "crates/optimism/evm/",
    "crates/optimism/node/",
    "crates/optimism/payload/",
    "crates/node-core/",
    "crates/node/api/",
    "crates/stages/",
    "crates/stages-api",
    "crates/static-file/",
    "crates/storage/codecs/",
    "crates/storage/codecs/derive/",
    "crates/storage/db/",
    "crates/storage/libmdbx-rs/",
    "crates/storage/libmdbx-rs/mdbx-sys/",
    "crates/storage/nippy-jar/",
    "crates/storage/provider/",
    "crates/tasks/",
    "crates/tokio-util/",
    "crates/tracing/",
    "crates/transaction-pool/",
    "crates/trie/",
    "crates/trie-parallel/",
    "examples/node-custom-rpc/",
    "examples/beacon-api-sse/",
    "examples/node-event-hooks/",
    "examples/custom-evm/",
    "examples/custom-engine-types/",
    "examples/custom-node-components/",
    "examples/custom-dev-node/",
    "examples/custom-payload-builder/",
    "examples/manual-p2p/",
    "examples/network/",
    "examples/network-txpool/",
    "examples/rpc-db/",
    "examples/txpool-tracing/",
    "examples/polygon-p2p/",
    "examples/custom-inspector/",
    "examples/exex/*",
    "examples/db-access",
    "testing/ef-tests/",
    "testing/testing-utils",
    "testing/zkvm",
    "testing/zkvm-script"
]
default-members = ["bin/reth"]

# Explicitly set the resolver to version 2, which is the default for packages with edition >= 2021
# https://doc.rust-lang.org/edition-guide/rust-2021/default-cargo-resolver.html
resolver = "2"

[workspace.lints]
rust.missing_debug_implementations = "warn"
rust.missing_docs = "warn"
rust.unreachable_pub = "warn"
rust.unused_must_use = "deny"
rust.rust_2018_idioms = "deny"
rustdoc.all = "warn"

[workspace.lints.clippy]
# These are some of clippy's nursery (i.e., experimental) lints that we like.
# By default, nursery lints are allowed. Some of the lints below have made good
# suggestions which we fixed. The others didn't have any findings, so we can
# assume they don't have that many false positives. Let's enable them to
# prevent future problems.
branches_sharing_code = "warn"
clear_with_drain = "warn"
derive_partial_eq_without_eq = "warn"
empty_line_after_outer_attr = "warn"
equatable_if_let = "warn"
imprecise_flops = "warn"
iter_on_empty_collections = "warn"
iter_with_drain = "warn"
large_stack_frames = "warn"
manual_clamp = "warn"
mutex_integer = "warn"
needless_pass_by_ref_mut = "warn"
nonstandard_macro_braces = "warn"
or_fun_call = "warn"
path_buf_push_overwrite = "warn"
read_zero_byte_vec = "warn"
redundant_clone = "warn"
suboptimal_flops = "warn"
suspicious_operation_groupings = "warn"
trailing_empty_array = "warn"
trait_duplication_in_bounds = "warn"
transmute_undefined_repr = "warn"
trivial_regex = "warn"
tuple_array_conversions = "warn"
uninhabited_references = "warn"
unused_peekable = "warn"
unused_rounding = "warn"
useless_let_if_seq = "warn"

# These are nursery lints which have findings. Allow them for now. Some are not
# quite mature enough for use in our codebase and some we don't really want.
# Explicitly listing should make it easier to fix in the future.
as_ptr_cast_mut = "allow"
cognitive_complexity = "allow"
collection_is_never_read = "allow"
debug_assert_with_mut_call = "allow"
empty_line_after_doc_comments = "allow"
fallible_impl_from = "allow"
future_not_send = "allow"
iter_on_single_items = "allow"
missing_const_for_fn = "allow"
needless_collect = "allow"
non_send_fields_in_send_ty = "allow"
option_if_let_else = "allow"
redundant_pub_crate = "allow"
significant_drop_in_scrutinee = "allow"
significant_drop_tightening = "allow"
string_lit_as_bytes = "allow"
type_repetition_in_bounds = "allow"
unnecessary_struct_initialization = "allow"
use_self = "allow"

[workspace.package]
version = "0.2.0-beta.7"
edition = "2021"
rust-version = "1.76"
license = "MIT OR Apache-2.0"
homepage = "https://paradigmxyz.github.io/reth"
repository = "https://github.com/paradigmxyz/reth"
exclude = [".github/"]

# Speed up tests.
[profile.dev.package]
proptest.opt-level = 3
rand_xorshift.opt-level = 3
rand_chacha.opt-level = 3
unarray.opt-level = 3

# Meant for testing - all optimizations, but with debug assertions and overflow checks.
[profile.hivetests]
inherits = "test"
opt-level = 3
lto = "thin"

[profile.release]
lto = "thin"
strip = "debuginfo"

# Like release, but with full debug symbols. Useful for e.g. `perf`.
[profile.debug-fast]
inherits = "release"
strip = "none"
debug = true

[profile.maxperf]
inherits = "release"
lto = "fat"
codegen-units = 1
incremental = false

[workspace.dependencies]
# reth
reth = { path = "bin/reth" }
reth-auto-seal-consensus = { path = "crates/consensus/auto-seal" }
reth-basic-payload-builder = { path = "crates/payload/basic" }
reth-beacon-consensus = { path = "crates/consensus/beacon" }
reth-ethereum-consensus = { path = "crates/ethereum/consensus" }
reth-blockchain-tree = { path = "crates/blockchain-tree" }
reth-cli-runner = { path = "crates/cli/runner" }
reth-codecs = { path = "crates/storage/codecs" }
reth-config = { path = "crates/config" }
reth-consensus = { path = "crates/consensus/consensus" }
reth-consensus-common = { path = "crates/consensus/common" }
reth-db = { path = "crates/storage/db" }
reth-discv4 = { path = "crates/net/discv4" }
reth-discv5 = { path = "crates/net/discv5" }
reth-dns-discovery = { path = "crates/net/dns" }
reth-e2e-test-utils = { path = "crates/e2e-test-utils" }
reth-engine-primitives = { path = "crates/engine-primitives" }
reth-ethereum-engine-primitives = { path = "crates/ethereum/engine-primitives" }
reth-node-builder = { path = "crates/node/builder" }
reth-node-ethereum = { path = "crates/ethereum/node" }
reth-node-optimism = { path = "crates/optimism/node" }
reth-evm-optimism = { path = "crates/optimism/evm" }
reth-node-core = { path = "crates/node-core" }
reth-node-api = { path = "crates/node/api" }
reth-downloaders = { path = "crates/net/downloaders" }
reth-ecies = { path = "crates/net/ecies" }
reth-eth-wire = { path = "crates/net/eth-wire" }
reth-eth-wire-types = { path = "crates/net/eth-wire-types" }
reth-ethereum-forks = { path = "crates/ethereum-forks" }
reth-ethereum-payload-builder = { path = "crates/payload/ethereum" }
reth-etl = { path = "crates/etl" }
reth-evm = { path = "crates/evm" }
reth-evm-ethereum = { path = "crates/ethereum/evm" }
reth-exex = { path = "crates/exex" }
reth-optimism-payload-builder = { path = "crates/optimism/payload" }
reth-interfaces = { path = "crates/interfaces" }
reth-ipc = { path = "crates/rpc/ipc" }
reth-libmdbx = { path = "crates/storage/libmdbx-rs" }
reth-mdbx-sys = { path = "crates/storage/libmdbx-rs/mdbx-sys" }
reth-metrics = { path = "crates/metrics" }
reth-metrics-derive = { path = "crates/metrics/metrics-derive" }
reth-net-common = { path = "crates/net/common" }
reth-net-nat = { path = "crates/net/nat" }
reth-network = { path = "crates/net/network" }
reth-network-api = { path = "crates/net/network-api" }
reth-network-types = { path = "crates/net/types" }
reth-nippy-jar = { path = "crates/storage/nippy-jar" }
reth-payload-builder = { path = "crates/payload/builder" }
reth-payload-validator = { path = "crates/payload/validator" }
reth-primitives = { path = "crates/primitives", default-features = false }
reth-provider = { path = "crates/storage/provider" }
reth-prune = { path = "crates/prune" }
reth-revm = { path = "crates/revm" }
reth-rpc = { path = "crates/rpc/rpc" }
reth-rpc-api = { path = "crates/rpc/rpc-api" }
reth-rpc-api-testing-util = { path = "crates/rpc/rpc-testing-util" }
reth-rpc-builder = { path = "crates/rpc/rpc-builder" }
reth-rpc-engine-api = { path = "crates/rpc/rpc-engine-api" }
reth-rpc-types = { path = "crates/rpc/rpc-types" }
reth-rpc-types-compat = { path = "crates/rpc/rpc-types-compat" }
reth-rpc-layer = { path = "crates/rpc/rpc-layer" }
reth-stages = { path = "crates/stages" }
reth-stages-api = { path = "crates/stages-api" }
reth-static-file = { path = "crates/static-file" }
reth-tasks = { path = "crates/tasks" }
reth-tokio-util = { path = "crates/tokio-util" }
reth-tracing = { path = "crates/tracing" }
reth-transaction-pool = { path = "crates/transaction-pool" }
reth-trie = { path = "crates/trie" }
reth-trie-parallel = { path = "crates/trie-parallel" }
reth-optimism-consensus = { path = "crates/optimism/consensus" }
reth-node-events = { path = "crates/node/events" }
reth-testing-utils = { path = "testing/testing-utils" }

# revm
revm = { version = "9.0.0", features = ["std", "secp256k1"], default-features = false }
revm-primitives = { version = "4.0.0", features = ["std"], default-features = false }
revm-inspectors = { git = "https://github.com/paradigmxyz/evm-inspectors", rev = "21a2db5" }

# eth
alloy-chains = "0.1.15"
alloy-primitives = "0.7.2"
alloy-dyn-abi = "0.7.2"
alloy-sol-types = "0.7.2"
alloy-rlp = "0.3.4"
<<<<<<< HEAD
alloy-trie = "0.3.1"
alloy-rpc-types = { git = "https://github.com/alloy-rs/alloy", rev = "f1d7085" }
alloy-rpc-types-anvil = { git = "https://github.com/alloy-rs/alloy", rev = "f1d7085" }
alloy-rpc-types-trace = { git = "https://github.com/alloy-rs/alloy", rev = "f1d7085" }
alloy-rpc-types-engine = { git = "https://github.com/alloy-rs/alloy", rev = "f1d7085" }
alloy-rpc-types-beacon = { git = "https://github.com/alloy-rs/alloy", rev = "f1d7085" }
alloy-genesis = { git = "https://github.com/alloy-rs/alloy", rev = "f1d7085" }
alloy-node-bindings = { git = "https://github.com/alloy-rs/alloy", rev = "f1d7085" }
alloy-provider = { git = "https://github.com/alloy-rs/alloy", rev = "f1d7085", default-features = false, features = [
    "reqwest"
] }
alloy-eips = { git = "https://github.com/alloy-rs/alloy", default-features = false, rev = "f1d7085" }
alloy-signer = { git = "https://github.com/alloy-rs/alloy", rev = "f1d7085" }
alloy-signer-wallet = { git = "https://github.com/alloy-rs/alloy", rev = "f1d7085" }
alloy-network = { git = "https://github.com/alloy-rs/alloy", rev = "f1d7085" }
alloy-consensus = { git = "https://github.com/alloy-rs/alloy", rev = "f1d7085" }
alloy-transport-http = { git = "https://github.com/alloy-rs/alloy", rev = "f1d7085" }
=======
alloy-trie = "0.4.0"
alloy-rpc-types = { git = "https://github.com/alloy-rs/alloy", rev = "dd7a999" }
alloy-rpc-types-anvil = { git = "https://github.com/alloy-rs/alloy", rev = "dd7a999" }
alloy-rpc-types-trace = { git = "https://github.com/alloy-rs/alloy", rev = "dd7a999" }
alloy-rpc-types-engine = { git = "https://github.com/alloy-rs/alloy", rev = "dd7a999" }
alloy-rpc-types-beacon = { git = "https://github.com/alloy-rs/alloy", rev = "dd7a999" }
alloy-genesis = { git = "https://github.com/alloy-rs/alloy", rev = "dd7a999" }
alloy-node-bindings = { git = "https://github.com/alloy-rs/alloy", rev = "dd7a999" }
alloy-provider = { git = "https://github.com/alloy-rs/alloy", rev = "dd7a999", default-features = false, features = [
    "reqwest",
] }
alloy-eips = { git = "https://github.com/alloy-rs/alloy", default-features = false, rev = "dd7a999" }
alloy-signer = { git = "https://github.com/alloy-rs/alloy", rev = "dd7a999" }
alloy-signer-wallet = { git = "https://github.com/alloy-rs/alloy", rev = "dd7a999" }
alloy-network = { git = "https://github.com/alloy-rs/alloy", rev = "dd7a999" }
alloy-consensus = { git = "https://github.com/alloy-rs/alloy", rev = "dd7a999" }
>>>>>>> d1f38f16

# misc
auto_impl = "1"
aquamarine = "0.5"
bytes = "1.5"
bitflags = "2.4"
clap = "4"
dashmap = "5.5"
derive_more = "0.99.17"
fdlimit = "0.3.0"
eyre = "0.6"
tracing = "0.1.0"
tracing-appender = "0.2"
thiserror = "1.0"
serde_json = "1.0.94"
serde = { version = "1.0", default-features = false }
serde_with = "3.3.0"
humantime = "2.1"
humantime-serde = "1.1"
rand = "0.8.5"
rustc-hash = "1.1.0"
schnellru = "0.2"
strum = "0.26"
rayon = "1.7"
itertools = "0.12"
parking_lot = "0.12"
# Needed for `metrics-macro` to resolve the crate using `::metrics` notation
metrics = "0.21.1"
modular-bitfield = "0.11.2"
once_cell = "1.17"
syn = "2.0"
nybbles = "0.2.1"
smallvec = "1"
dyn-clone = "1.0.17"
sha2 = { version = "0.10", default-features = false }
paste = "1.0"
url = "2.3"

# proc-macros
proc-macro2 = "1.0"
quote = "1.0"

# tokio
tokio-stream = "0.1.11"
tokio = { version = "1.21", default-features = false }
tokio-util = { version = "0.7.4", features = ["codec"] }

# async
async-stream = "0.3"
async-trait = "0.1.68"
futures = "0.3.26"
pin-project = "1.0.12"
futures-util = "0.3.25"
hyper = "0.14.25"
reqwest = { version = "0.12", default-features = false }
tower = "0.4"
tower-http = "0.4"
http = "0.2.8"
http-body = "0.4.5"

# p2p
discv5 = "0.6.0"
igd-next = "0.14.3"

# rpc
jsonrpsee = "0.22"
jsonrpsee-core = "0.22"
jsonrpsee-types = "0.22"

# crypto
secp256k1 = { version = "0.28", default-features = false, features = [
    "global-context",
    "recovery",
] }
# TODO: Remove `k256` feature: https://github.com/sigp/enr/pull/74
enr = { version = "0.12.0", default-features = false, features = ["k256", "rust-secp256k1"] }

# for eip-4844
c-kzg = "1.0.0"

# config
confy = "0.6"
toml = "0.8"

# misc-testing
arbitrary = "1.3"
assert_matches = "1.5.0"
tempfile = "3.8"
criterion = "0.5"
pprof = "0.13"
proptest = "1.4"
proptest-derive = "0.4"
serial_test = "3"
similar-asserts = "1.5.0"
test-fuzz = "5"<|MERGE_RESOLUTION|>--- conflicted
+++ resolved
@@ -292,8 +292,7 @@
 alloy-dyn-abi = "0.7.2"
 alloy-sol-types = "0.7.2"
 alloy-rlp = "0.3.4"
-<<<<<<< HEAD
-alloy-trie = "0.3.1"
+alloy-trie = "0.4.0"
 alloy-rpc-types = { git = "https://github.com/alloy-rs/alloy", rev = "f1d7085" }
 alloy-rpc-types-anvil = { git = "https://github.com/alloy-rs/alloy", rev = "f1d7085" }
 alloy-rpc-types-trace = { git = "https://github.com/alloy-rs/alloy", rev = "f1d7085" }
@@ -310,24 +309,6 @@
 alloy-network = { git = "https://github.com/alloy-rs/alloy", rev = "f1d7085" }
 alloy-consensus = { git = "https://github.com/alloy-rs/alloy", rev = "f1d7085" }
 alloy-transport-http = { git = "https://github.com/alloy-rs/alloy", rev = "f1d7085" }
-=======
-alloy-trie = "0.4.0"
-alloy-rpc-types = { git = "https://github.com/alloy-rs/alloy", rev = "dd7a999" }
-alloy-rpc-types-anvil = { git = "https://github.com/alloy-rs/alloy", rev = "dd7a999" }
-alloy-rpc-types-trace = { git = "https://github.com/alloy-rs/alloy", rev = "dd7a999" }
-alloy-rpc-types-engine = { git = "https://github.com/alloy-rs/alloy", rev = "dd7a999" }
-alloy-rpc-types-beacon = { git = "https://github.com/alloy-rs/alloy", rev = "dd7a999" }
-alloy-genesis = { git = "https://github.com/alloy-rs/alloy", rev = "dd7a999" }
-alloy-node-bindings = { git = "https://github.com/alloy-rs/alloy", rev = "dd7a999" }
-alloy-provider = { git = "https://github.com/alloy-rs/alloy", rev = "dd7a999", default-features = false, features = [
-    "reqwest",
-] }
-alloy-eips = { git = "https://github.com/alloy-rs/alloy", default-features = false, rev = "dd7a999" }
-alloy-signer = { git = "https://github.com/alloy-rs/alloy", rev = "dd7a999" }
-alloy-signer-wallet = { git = "https://github.com/alloy-rs/alloy", rev = "dd7a999" }
-alloy-network = { git = "https://github.com/alloy-rs/alloy", rev = "dd7a999" }
-alloy-consensus = { git = "https://github.com/alloy-rs/alloy", rev = "dd7a999" }
->>>>>>> d1f38f16
 
 # misc
 auto_impl = "1"
