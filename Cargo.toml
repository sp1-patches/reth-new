[workspace]
members = [
    "bin/reth/",
    "crates/blockchain-tree/",
    "crates/cli/runner/",
    "crates/config/",
    "crates/consensus/auto-seal/",
    "crates/consensus/beacon/",
    "crates/ethereum/consensus/",
    "crates/consensus/common/",
    "crates/consensus/consensus/",
    "crates/ethereum-forks/",
    "crates/e2e-test-utils/",
    "crates/etl/",
    "crates/evm/",
    "crates/ethereum/evm",
    "crates/exex/",
    "crates/interfaces/",
    "crates/metrics/",
    "crates/metrics/metrics-derive/",
    "crates/net/common/",
    "crates/net/discv4/",
    "crates/net/discv5/",
    "crates/net/dns/",
    "crates/net/downloaders/",
    "crates/net/ecies/",
    "crates/net/eth-wire/",
    "crates/net/eth-wire-types",
    "crates/net/nat/",
    "crates/net/network/",
    "crates/net/network-api/",
    "crates/net/types/",
    "crates/payload/basic/",
    "crates/payload/builder/",
    "crates/payload/ethereum/",
    "crates/payload/validator/",
    "crates/primitives/",
    "crates/prune/",
    "crates/revm/",
    "crates/node/events/",
    "crates/rpc/ipc/",
    "crates/rpc/rpc/",
    "crates/rpc/rpc-api/",
    "crates/rpc/rpc-builder/",
    "crates/rpc/rpc-engine-api/",
    "crates/rpc/rpc-testing-util/",
    "crates/rpc/rpc-types/",
    "crates/rpc/rpc-types-compat/",
    "crates/rpc/rpc-layer",
    "crates/engine-primitives/",
    "crates/ethereum/engine-primitives/",
    "crates/ethereum/node",
    "crates/node/builder/",
    "crates/optimism/consensus",
    "crates/optimism/evm/",
    "crates/optimism/node/",
    "crates/optimism/payload/",
    "crates/node-core/",
    "crates/node/api/",
    "crates/stages/",
    "crates/stages-api",
    "crates/static-file/",
    "crates/storage/codecs/",
    "crates/storage/codecs/derive/",
    "crates/storage/db/",
    "crates/storage/libmdbx-rs/",
    "crates/storage/libmdbx-rs/mdbx-sys/",
    "crates/storage/nippy-jar/",
    "crates/storage/provider/",
    "crates/tasks/",
    "crates/tokio-util/",
    "crates/tracing/",
    "crates/transaction-pool/",
    "crates/trie/",
    "crates/trie-parallel/",
    "examples/node-custom-rpc/",
    "examples/beacon-api-sse/",
    "examples/node-event-hooks/",
    "examples/custom-evm/",
    "examples/custom-engine-types/",
    "examples/custom-node-components/",
    "examples/custom-dev-node/",
    "examples/custom-payload-builder/",
    "examples/manual-p2p/",
    "examples/network/",
    "examples/network-txpool/",
    "examples/rpc-db/",
    "examples/txpool-tracing/",
    "examples/polygon-p2p/",
    "examples/custom-inspector/",
    "examples/exex/*",
    "examples/db-access",
    "testing/ef-tests/",
    "testing/testing-utils",
    "testing/zkvm",
    "testing/zkvm-script"
]
default-members = ["bin/reth"]

# Explicitly set the resolver to version 2, which is the default for packages with edition >= 2021
# https://doc.rust-lang.org/edition-guide/rust-2021/default-cargo-resolver.html
resolver = "2"

[workspace.lints]
rust.missing_debug_implementations = "warn"
rust.missing_docs = "warn"
rust.unreachable_pub = "warn"
rust.unused_must_use = "deny"
rust.rust_2018_idioms = "deny"
rustdoc.all = "warn"

[workspace.lints.clippy]
# These are some of clippy's nursery (i.e., experimental) lints that we like.
# By default, nursery lints are allowed. Some of the lints below have made good
# suggestions which we fixed. The others didn't have any findings, so we can
# assume they don't have that many false positives. Let's enable them to
# prevent future problems.
branches_sharing_code = "warn"
clear_with_drain = "warn"
derive_partial_eq_without_eq = "warn"
empty_line_after_outer_attr = "warn"
equatable_if_let = "warn"
imprecise_flops = "warn"
iter_on_empty_collections = "warn"
iter_with_drain = "warn"
large_stack_frames = "warn"
manual_clamp = "warn"
mutex_integer = "warn"
needless_pass_by_ref_mut = "warn"
nonstandard_macro_braces = "warn"
or_fun_call = "warn"
path_buf_push_overwrite = "warn"
read_zero_byte_vec = "warn"
redundant_clone = "warn"
suboptimal_flops = "warn"
suspicious_operation_groupings = "warn"
trailing_empty_array = "warn"
trait_duplication_in_bounds = "warn"
transmute_undefined_repr = "warn"
trivial_regex = "warn"
tuple_array_conversions = "warn"
uninhabited_references = "warn"
unused_peekable = "warn"
unused_rounding = "warn"
useless_let_if_seq = "warn"

# These are nursery lints which have findings. Allow them for now. Some are not
# quite mature enough for use in our codebase and some we don't really want.
# Explicitly listing should make it easier to fix in the future.
as_ptr_cast_mut = "allow"
cognitive_complexity = "allow"
collection_is_never_read = "allow"
debug_assert_with_mut_call = "allow"
empty_line_after_doc_comments = "allow"
fallible_impl_from = "allow"
future_not_send = "allow"
iter_on_single_items = "allow"
missing_const_for_fn = "allow"
needless_collect = "allow"
non_send_fields_in_send_ty = "allow"
option_if_let_else = "allow"
redundant_pub_crate = "allow"
significant_drop_in_scrutinee = "allow"
significant_drop_tightening = "allow"
string_lit_as_bytes = "allow"
type_repetition_in_bounds = "allow"
unnecessary_struct_initialization = "allow"
use_self = "allow"

[workspace.package]
version = "0.2.0-beta.7"
edition = "2021"
rust-version = "1.76"
license = "MIT OR Apache-2.0"
homepage = "https://paradigmxyz.github.io/reth"
repository = "https://github.com/paradigmxyz/reth"
exclude = [".github/"]

# Speed up tests.
[profile.dev.package]
proptest.opt-level = 3
rand_xorshift.opt-level = 3
rand_chacha.opt-level = 3
unarray.opt-level = 3

# Meant for testing - all optimizations, but with debug assertions and overflow checks.
[profile.hivetests]
inherits = "test"
opt-level = 3
lto = "thin"

[profile.release]
lto = "thin"
strip = "debuginfo"

# Like release, but with full debug symbols. Useful for e.g. `perf`.
[profile.debug-fast]
inherits = "release"
strip = "none"
debug = true

[profile.maxperf]
inherits = "release"
lto = "fat"
codegen-units = 1
incremental = false

[workspace.dependencies]
# reth
reth = { path = "bin/reth" }
reth-auto-seal-consensus = { path = "crates/consensus/auto-seal" }
reth-basic-payload-builder = { path = "crates/payload/basic" }
reth-beacon-consensus = { path = "crates/consensus/beacon" }
reth-ethereum-consensus = { path = "crates/ethereum/consensus" }
reth-blockchain-tree = { path = "crates/blockchain-tree" }
reth-cli-runner = { path = "crates/cli/runner" }
reth-codecs = { path = "crates/storage/codecs" }
reth-config = { path = "crates/config" }
reth-consensus = { path = "crates/consensus/consensus" }
reth-consensus-common = { path = "crates/consensus/common" }
reth-db = { path = "crates/storage/db" }
reth-discv4 = { path = "crates/net/discv4" }
reth-discv5 = { path = "crates/net/discv5" }
reth-dns-discovery = { path = "crates/net/dns" }
reth-e2e-test-utils = { path = "crates/e2e-test-utils" }
reth-engine-primitives = { path = "crates/engine-primitives" }
reth-ethereum-engine-primitives = { path = "crates/ethereum/engine-primitives" }
reth-node-builder = { path = "crates/node/builder" }
reth-node-ethereum = { path = "crates/ethereum/node" }
reth-node-optimism = { path = "crates/optimism/node" }
reth-evm-optimism = { path = "crates/optimism/evm" }
reth-node-core = { path = "crates/node-core" }
reth-node-api = { path = "crates/node/api" }
reth-downloaders = { path = "crates/net/downloaders" }
reth-ecies = { path = "crates/net/ecies" }
reth-eth-wire = { path = "crates/net/eth-wire" }
reth-eth-wire-types = { path = "crates/net/eth-wire-types" }
reth-ethereum-forks = { path = "crates/ethereum-forks" }
reth-ethereum-payload-builder = { path = "crates/payload/ethereum" }
reth-etl = { path = "crates/etl" }
reth-evm = { path = "crates/evm" }
reth-evm-ethereum = { path = "crates/ethereum/evm" }
reth-exex = { path = "crates/exex" }
reth-fs-util = { path = "crates/fs-util" }
reth-optimism-payload-builder = { path = "crates/optimism/payload" }
reth-interfaces = { path = "crates/interfaces" }
reth-ipc = { path = "crates/rpc/ipc" }
reth-libmdbx = { path = "crates/storage/libmdbx-rs" }
reth-mdbx-sys = { path = "crates/storage/libmdbx-rs/mdbx-sys" }
reth-metrics = { path = "crates/metrics" }
reth-metrics-derive = { path = "crates/metrics/metrics-derive" }
reth-net-common = { path = "crates/net/common" }
reth-net-nat = { path = "crates/net/nat" }
reth-network = { path = "crates/net/network" }
reth-network-api = { path = "crates/net/network-api" }
reth-network-types = { path = "crates/net/types" }
reth-nippy-jar = { path = "crates/storage/nippy-jar" }
reth-payload-builder = { path = "crates/payload/builder" }
reth-payload-validator = { path = "crates/payload/validator" }
reth-primitives = { path = "crates/primitives", default-features = false }
reth-provider = { path = "crates/storage/provider" }
reth-prune = { path = "crates/prune" }
reth-revm = { path = "crates/revm" }
reth-rpc = { path = "crates/rpc/rpc" }
reth-rpc-api = { path = "crates/rpc/rpc-api" }
reth-rpc-api-testing-util = { path = "crates/rpc/rpc-testing-util" }
reth-rpc-builder = { path = "crates/rpc/rpc-builder" }
reth-rpc-engine-api = { path = "crates/rpc/rpc-engine-api" }
reth-rpc-types = { path = "crates/rpc/rpc-types" }
reth-rpc-types-compat = { path = "crates/rpc/rpc-types-compat" }
reth-rpc-layer = { path = "crates/rpc/rpc-layer" }
reth-stages = { path = "crates/stages" }
reth-stages-api = { path = "crates/stages-api" }
reth-static-file = { path = "crates/static-file" }
reth-tasks = { path = "crates/tasks" }
reth-tokio-util = { path = "crates/tokio-util" }
reth-tracing = { path = "crates/tracing" }
reth-transaction-pool = { path = "crates/transaction-pool" }
reth-trie = { path = "crates/trie" }
reth-trie-parallel = { path = "crates/trie-parallel" }
reth-optimism-consensus = { path = "crates/optimism/consensus" }
reth-node-events = { path = "crates/node/events" }
reth-testing-utils = { path = "testing/testing-utils" }

# revm
revm = { version = "9.0.0", features = [
    "std",
    "secp256k1",
], default-features = false }
revm-primitives = { version = "4.0.0", features = [
    "std",
], default-features = false }
revm-inspectors = { git = "https://github.com/paradigmxyz/evm-inspectors", rev = "5a4fd5e" }

# eth
alloy-chains = "0.1.15"
alloy-primitives = "0.7.2"
alloy-dyn-abi = "0.7.2"
alloy-sol-types = "0.7.2"
alloy-rlp = "0.3.4"
alloy-trie = "0.4.0"
<<<<<<< HEAD
alloy-rpc-types = { git = "https://github.com/alloy-rs/alloy", rev = "64feb9b" }
alloy-rpc-types-anvil = { git = "https://github.com/alloy-rs/alloy", rev = "64feb9b" }
alloy-rpc-types-trace = { git = "https://github.com/alloy-rs/alloy", rev = "64feb9b" }
alloy-rpc-types-engine = { git = "https://github.com/alloy-rs/alloy", rev = "64feb9b" }
alloy-rpc-types-beacon = { git = "https://github.com/alloy-rs/alloy", rev = "64feb9b" }
alloy-genesis = { git = "https://github.com/alloy-rs/alloy", rev = "64feb9b" }
alloy-node-bindings = { git = "https://github.com/alloy-rs/alloy", rev = "64feb9b" }
alloy-provider = { git = "https://github.com/alloy-rs/alloy", rev = "64feb9b", default-features = false, features = [
    "reqwest",
] }
alloy-eips = { git = "https://github.com/alloy-rs/alloy", default-features = false, rev = "64feb9b" }
alloy-signer = { git = "https://github.com/alloy-rs/alloy", rev = "64feb9b" }
alloy-signer-wallet = { git = "https://github.com/alloy-rs/alloy", rev = "64feb9b" }
alloy-network = { git = "https://github.com/alloy-rs/alloy", rev = "64feb9b" }
alloy-consensus = { git = "https://github.com/alloy-rs/alloy", rev = "64feb9b" }
=======
alloy-rpc-types = { git = "https://github.com/alloy-rs/alloy", rev = "f1d7085" }
alloy-rpc-types-anvil = { git = "https://github.com/alloy-rs/alloy", rev = "f1d7085" }
alloy-rpc-types-trace = { git = "https://github.com/alloy-rs/alloy", rev = "f1d7085" }
alloy-rpc-types-engine = { git = "https://github.com/alloy-rs/alloy", rev = "f1d7085" }
alloy-rpc-types-beacon = { git = "https://github.com/alloy-rs/alloy", rev = "f1d7085" }
alloy-genesis = { git = "https://github.com/alloy-rs/alloy", rev = "f1d7085" }
alloy-node-bindings = { git = "https://github.com/alloy-rs/alloy", rev = "f1d7085" }
alloy-provider = { git = "https://github.com/alloy-rs/alloy", rev = "f1d7085", default-features = false, features = [
    "reqwest"
] }
alloy-eips = { git = "https://github.com/alloy-rs/alloy", default-features = false, rev = "f1d7085" }
alloy-signer = { git = "https://github.com/alloy-rs/alloy", rev = "f1d7085" }
alloy-signer-wallet = { git = "https://github.com/alloy-rs/alloy", rev = "f1d7085" }
alloy-network = { git = "https://github.com/alloy-rs/alloy", rev = "f1d7085" }
alloy-consensus = { git = "https://github.com/alloy-rs/alloy", rev = "f1d7085" }
alloy-transport-http = { git = "https://github.com/alloy-rs/alloy", rev = "f1d7085" }
>>>>>>> bdbd0feb

# misc
auto_impl = "1"
aquamarine = "0.5"
bytes = "1.5"
bitflags = "2.4"
clap = "4"
dashmap = "5.5"
derive_more = "0.99.17"
fdlimit = "0.3.0"
eyre = "0.6"
tracing = "0.1.0"
tracing-appender = "0.2"
thiserror = "1.0"
serde_json = "1.0.94"
serde = { version = "1.0", default-features = false }
serde_with = "3.3.0"
humantime = "2.1"
humantime-serde = "1.1"
rand = "0.8.5"
rustc-hash = "1.1.0"
schnellru = "0.2"
strum = "0.26"
rayon = "1.7"
itertools = "0.12"
parking_lot = "0.12"
# Needed for `metrics-macro` to resolve the crate using `::metrics` notation
metrics = "0.21.1"
modular-bitfield = "0.11.2"
once_cell = "1.17"
syn = "2.0"
nybbles = "0.2.1"
smallvec = "1"
dyn-clone = "1.0.17"
sha2 = { version = "0.10", default-features = false }
paste = "1.0"
url = "2.3"

# proc-macros
proc-macro2 = "1.0"
quote = "1.0"

# tokio
tokio-stream = "0.1.11"
tokio = { version = "1.21", default-features = false }
tokio-util = { version = "0.7.4", features = ["codec"] }

# async
async-stream = "0.3"
async-trait = "0.1.68"
futures = "0.3.26"
pin-project = "1.0.12"
futures-util = "0.3.25"
hyper = "0.14.25"
reqwest = { version = "0.12", default-features = false }
tower = "0.4"
tower-http = "0.4"
http = "0.2.8"
http-body = "0.4.5"

# p2p
discv5 = "0.6.0"
igd-next = "0.14.3"

# rpc
jsonrpsee = "0.22"
jsonrpsee-core = "0.22"
jsonrpsee-types = "0.22"

# crypto
secp256k1 = { version = "0.28", default-features = false, features = [
    "global-context",
    "recovery",
] }
# TODO: Remove `k256` feature: https://github.com/sigp/enr/pull/74
enr = { version = "0.12.0", default-features = false, features = [
    "k256",
    "rust-secp256k1",
] }

# for eip-4844
c-kzg = "1.0.0"

# config
confy = "0.6"
toml = "0.8"

# misc-testing
arbitrary = "1.3"
assert_matches = "1.5.0"
tempfile = "3.8"
criterion = "0.5"
pprof = "0.13"
proptest = "1.4"
proptest-derive = "0.4"
serial_test = "3"
similar-asserts = "1.5.0"
test-fuzz = "5"<|MERGE_RESOLUTION|>--- conflicted
+++ resolved
@@ -299,7 +299,6 @@
 alloy-sol-types = "0.7.2"
 alloy-rlp = "0.3.4"
 alloy-trie = "0.4.0"
-<<<<<<< HEAD
 alloy-rpc-types = { git = "https://github.com/alloy-rs/alloy", rev = "64feb9b" }
 alloy-rpc-types-anvil = { git = "https://github.com/alloy-rs/alloy", rev = "64feb9b" }
 alloy-rpc-types-trace = { git = "https://github.com/alloy-rs/alloy", rev = "64feb9b" }
@@ -315,24 +314,7 @@
 alloy-signer-wallet = { git = "https://github.com/alloy-rs/alloy", rev = "64feb9b" }
 alloy-network = { git = "https://github.com/alloy-rs/alloy", rev = "64feb9b" }
 alloy-consensus = { git = "https://github.com/alloy-rs/alloy", rev = "64feb9b" }
-=======
-alloy-rpc-types = { git = "https://github.com/alloy-rs/alloy", rev = "f1d7085" }
-alloy-rpc-types-anvil = { git = "https://github.com/alloy-rs/alloy", rev = "f1d7085" }
-alloy-rpc-types-trace = { git = "https://github.com/alloy-rs/alloy", rev = "f1d7085" }
-alloy-rpc-types-engine = { git = "https://github.com/alloy-rs/alloy", rev = "f1d7085" }
-alloy-rpc-types-beacon = { git = "https://github.com/alloy-rs/alloy", rev = "f1d7085" }
-alloy-genesis = { git = "https://github.com/alloy-rs/alloy", rev = "f1d7085" }
-alloy-node-bindings = { git = "https://github.com/alloy-rs/alloy", rev = "f1d7085" }
-alloy-provider = { git = "https://github.com/alloy-rs/alloy", rev = "f1d7085", default-features = false, features = [
-    "reqwest"
-] }
-alloy-eips = { git = "https://github.com/alloy-rs/alloy", default-features = false, rev = "f1d7085" }
-alloy-signer = { git = "https://github.com/alloy-rs/alloy", rev = "f1d7085" }
-alloy-signer-wallet = { git = "https://github.com/alloy-rs/alloy", rev = "f1d7085" }
-alloy-network = { git = "https://github.com/alloy-rs/alloy", rev = "f1d7085" }
-alloy-consensus = { git = "https://github.com/alloy-rs/alloy", rev = "f1d7085" }
-alloy-transport-http = { git = "https://github.com/alloy-rs/alloy", rev = "f1d7085" }
->>>>>>> bdbd0feb
+alloy-transport-http = { git = "https://github.com/alloy-rs/alloy", rev = "64feb9b" }
 
 # misc
 auto_impl = "1"
